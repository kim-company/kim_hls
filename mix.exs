defmodule HLS.MixProject do
  use Mix.Project

  @github_url "https://github.com/kim-company/kim_hls"

  def project do
    [
      app: :kim_hls,
      version: "2.5.12",
      elixir: "~> 1.14",
      start_permanent: Mix.env() == :prod,
      elixirc_paths: elixirc_paths(Mix.env()),
      source_url: @github_url,
      name: "HTTP Live Streaming (HLS) library",
      description: description(),
      package: package(),
      deps: deps()
    ]
  end

  # Run "mix help compile.app" to learn about applications.
  def application do
    [
      mod: {HLS.Application, []},
      extra_applications: [:logger]
    ]
  end

  # Run "mix help deps" to learn about dependencies.
  defp deps do
    [
      {:req, "~> 0.5.8", optional: true},
      {:telemetry, "~> 1.3", optional: true},
<<<<<<< HEAD
      {:ex_doc, ">= 0.0.0", only: :dev, runtime: false},
      {:benchee, "~> 1.0", only: :dev}
=======
      {:benchee, "~> 1.3", only: :dev, runtime: false},
      {:ex_doc, ">= 0.0.0", only: :dev, runtime: false}
>>>>>>> 313bf0a3
    ]
  end

  defp elixirc_paths(:test), do: ["lib", "test/support"]
  defp elixirc_paths(_), do: ["lib"]

  defp package do
    [
      maintainers: ["KIM Keep In Mind"],
      files: ~w(lib mix.exs README.md LICENSE),
      licenses: ["Apache-2.0"],
      links: %{"GitHub" => @github_url}
    ]
  end

  defp description do
    """
    HTTP Live Streaming (HLS) library. Modules, variables and functionality is bound to RFC 8216.
    """
  end
end<|MERGE_RESOLUTION|>--- conflicted
+++ resolved
@@ -31,13 +31,8 @@
     [
       {:req, "~> 0.5.8", optional: true},
       {:telemetry, "~> 1.3", optional: true},
-<<<<<<< HEAD
-      {:ex_doc, ">= 0.0.0", only: :dev, runtime: false},
-      {:benchee, "~> 1.0", only: :dev}
-=======
       {:benchee, "~> 1.3", only: :dev, runtime: false},
       {:ex_doc, ">= 0.0.0", only: :dev, runtime: false}
->>>>>>> 313bf0a3
     ]
   end
 
